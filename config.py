from pathlib import Path
from typing import Annotated
import logging

from dotenv import load_dotenv
from pydantic import Field
from pydantic_settings import BaseSettings, SettingsConfigDict

from utils.logger_config import configure_logging

try:
    import streamlit as st

    IS_STREAMLIT = True
except ImportError:
    IS_STREAMLIT = False

configure_logging()
logger = logging.getLogger(__name__)

BASE_DIR = Path(__file__).resolve().parent
env_path = BASE_DIR / ".env"
load_dotenv(dotenv_path=env_path)  # load from .env файла


class Settings(BaseSettings):
    """
    Application settings loaded from environment variables and .env file.

    Attributes:
        csv_save_load_path (Path): Path for saving/loading CSV files.
        model_save_load_path (Path): Path for saving/loading model files.
    """
    model_config = SettingsConfigDict(
        env_file=env_path,
        env_file_encoding="utf-8"
    )

    csv_save_load_path: Annotated[Path, Field(json_schema_extra={"env": "CSV_SAVE_LOAD_PATH"})]
    model_save_load_path: Annotated[Path, Field(json_schema_extra={"env": "MODEL_SAVE_LOAD_PATH"})]

    belgium_data_base_url: Annotated[str, Field(json_schema_extra={"env": "BELGIUM_DATA_BASE_URL"})]

<<<<<<< HEAD
    # dropbox_access_token: Annotated[str, Field(json_schema_extra={"env": "DROPBOX_ACCESS_TOKEN"})]
    # dropbox_model_path: Annotated[
    #     str, Field(
    #         default="/models/latest_model.joblib",
    #         json_schema_extra={"env": "DROPBOX_MODEL_PATH"}
    #     )
    # ]
=======
    dropbox_access_token: Annotated[str, Field(json_schema_extra={"env": "DROPBOX_ACCESS_TOKEN"})]
    dropbox_model_path: Annotated[
        str, Field(
            default="/models/latest_model.joblib",
            json_schema_extra={"env": "DROPBOX_MODEL_PATH"}
        )
    ]
    dropbox_token_url: Annotated[str, Field(json_schema_extra={"env": "DROPBOX_TOKEN_URL"})]
    dropbox_refresh_token: Annotated[str, Field(json_schema_extra={"env": "DROPBOX_REFRESH_TOKEN"})]
    dropbox_app_key: Annotated[str, Field(json_schema_extra={"env": "DROPBOX_APP_KEY"})]
    dropbox_app_secret: Annotated[str, Field(json_schema_extra={"env": "DROPBOX_APP_SECRET"})]
>>>>>>> 2b82a61e

    def model_post_init(self, __context) -> None:
        """
        Post-initialization hook to resolve relative paths to absolute ones.
        """
        if not self.csv_save_load_path.is_absolute():
            self.csv_save_load_path = (BASE_DIR / self.csv_save_load_path).resolve()
            logger.debug("Resolved csv_save_load_path: %s", self.csv_save_load_path)

        if not self.model_save_load_path.is_absolute():
            self.model_save_load_path = (BASE_DIR / self.model_save_load_path).resolve()
            logger.debug("Resolved model_save_load_path: %s", self.model_save_load_path)


def get_settings() -> Settings:
    """
    Automatically select config source:
    - Streamlit Cloud (via st.secrets)
    - Else fallback to .env or system env
    :return: Settings
    """
    if IS_STREAMLIT:
        try:
            # Only attempt to access secrets if they exist
            if "CSV_SAVE_LOAD_PATH" in st.secrets:
                logger.info("Using Streamlit secrets for settings.")
                return Settings(
                    csv_save_load_path=Path(st.secrets["CSV_SAVE_LOAD_PATH"]),
                    model_save_load_path=Path(st.secrets["MODEL_SAVE_LOAD_PATH"]),
                    belgium_data_base_url=st.secrets["BELGIUM_DATA_BASE_URL"]
                )
        except Exception as e:
            logger.warning(f"Streamlit secrets not found or inaccessible: {e}")

    logger.info("Using .env or system environment for settings.")
    return Settings()


settings = get_settings()<|MERGE_RESOLUTION|>--- conflicted
+++ resolved
@@ -41,15 +41,6 @@
 
     belgium_data_base_url: Annotated[str, Field(json_schema_extra={"env": "BELGIUM_DATA_BASE_URL"})]
 
-<<<<<<< HEAD
-    # dropbox_access_token: Annotated[str, Field(json_schema_extra={"env": "DROPBOX_ACCESS_TOKEN"})]
-    # dropbox_model_path: Annotated[
-    #     str, Field(
-    #         default="/models/latest_model.joblib",
-    #         json_schema_extra={"env": "DROPBOX_MODEL_PATH"}
-    #     )
-    # ]
-=======
     dropbox_access_token: Annotated[str, Field(json_schema_extra={"env": "DROPBOX_ACCESS_TOKEN"})]
     dropbox_model_path: Annotated[
         str, Field(
@@ -61,7 +52,6 @@
     dropbox_refresh_token: Annotated[str, Field(json_schema_extra={"env": "DROPBOX_REFRESH_TOKEN"})]
     dropbox_app_key: Annotated[str, Field(json_schema_extra={"env": "DROPBOX_APP_KEY"})]
     dropbox_app_secret: Annotated[str, Field(json_schema_extra={"env": "DROPBOX_APP_SECRET"})]
->>>>>>> 2b82a61e
 
     def model_post_init(self, __context) -> None:
         """
