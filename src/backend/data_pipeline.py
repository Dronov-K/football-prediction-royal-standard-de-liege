import pandas as pd
import logging
<<<<<<< HEAD
import sys
import os

# Add the project root to Python path
sys.path.append(os.path.abspath(os.path.join(os.path.dirname(__file__), '../..')))

=======

from src.backend.backend_utils.combine_dfs import combine
>>>>>>> 2b82a61e
from src.backend.registry.downloader_registry import DOWNLOADER_REGISTRY
from src.backend.registry.transformer_registry import TRANSFORMER_REGISTRY
from src.backend.cleaner.cleaner import DataCleaner
from utils.logger_config import configure_logging
from utils.data_io import save_csv, load_csv

configure_logging()
logger = logging.getLogger(__name__)


def run_pipeline(
        source_name: str,
        save: bool = False
) -> pd.DataFrame:
    """
    Run the full data preparation pipeline for a given data source.

    This function:
    - Validates that the specified source has both a downloader and transformer registered.
    - Downloads fresh raw data using the appropriate downloader.
    - Loads historical data from CSV and combines it with actual data if necessary.
    - Applies transformation and cleaning to produce a ready-to-use dataset.
    - Optionally saves the final cleaned dataset to a CSV file.

    :param source_name: Identifier for the data source (must be registered in both registries).
    :param save: Whether to save the cleaned DataFrame to a file (default is False).
    :return: A cleaned and transformed DataFrame ready for model training or analysis.
    :raises ValueError: If the specified source is not found in the downloader or transformer registries.
    """
    if source_name not in DOWNLOADER_REGISTRY:
        raise ValueError(f"No downloader found for source: {source_name}")
    if source_name not in TRANSFORMER_REGISTRY:
        raise ValueError(f"No transformer found for source: {source_name}")

    logger.info(f"[PIPELINE] Running for source='{source_name}'")

    downloader = DOWNLOADER_REGISTRY[source_name]
    transformer = TRANSFORMER_REGISTRY[source_name]

    downloader = downloader()
    transformer = transformer()
    historacal_df = load_csv(
        filedir="raw",
        filename="historical_B1_data.csv"
    )

    raw_df = downloader.fetch()
    actual_df = combine(
        actual_df=raw_df,
        historical_df=historacal_df
    )
    df_transform = transformer.transform(raw_df=actual_df)
    cleaner = DataCleaner(df=df_transform)
    df_ready = cleaner.clean_all()

    if save:
        save_csv(df=df_ready, filename=f"{source_name}.csv")

    return df_ready


<<<<<<< HEAD
if __name__ == '__main__':
    run_pipeline(source_name="Belgium_league_2526")
=======
>>>>>>> 2b82a61e
<|MERGE_RESOLUTION|>--- conflicted
+++ resolved
@@ -1,16 +1,7 @@
 import pandas as pd
 import logging
-<<<<<<< HEAD
-import sys
-import os
-
-# Add the project root to Python path
-sys.path.append(os.path.abspath(os.path.join(os.path.dirname(__file__), '../..')))
-
-=======
 
 from src.backend.backend_utils.combine_dfs import combine
->>>>>>> 2b82a61e
 from src.backend.registry.downloader_registry import DOWNLOADER_REGISTRY
 from src.backend.registry.transformer_registry import TRANSFORMER_REGISTRY
 from src.backend.cleaner.cleaner import DataCleaner
@@ -72,8 +63,3 @@
     return df_ready
 
 
-<<<<<<< HEAD
-if __name__ == '__main__':
-    run_pipeline(source_name="Belgium_league_2526")
-=======
->>>>>>> 2b82a61e
